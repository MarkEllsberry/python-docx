--- conflicted
+++ resolved
@@ -51,7 +51,6 @@
         """
         return Document(self._element, self)
 
-<<<<<<< HEAD
     def drop_header_part(self, rId):
         """Remove related header part identified by *rId*."""
         self.drop_rel(rId)
@@ -61,7 +60,6 @@
         return self.related_parts[rId]
 
     def get_style(self, style_id, style_type):
-=======
     def add_list(self, style=None, level=0):
         """
         Return a helper that provides methods to add paragraphs to the end of
@@ -73,7 +71,6 @@
 
     @lazyproperty
     def body(self):
->>>>>>> 6b97f80e
         """
         Return the style in this document matching *style_id*. Returns the
         default style for *style_type* if *style_id* is |None| or does not
@@ -117,9 +114,7 @@
             self.relate_to(numbering_part, RT.NUMBERING)
             return numbering_part
 
-<<<<<<< HEAD
     def save(self, path_or_stream):
-=======
     @property
     def lists(self):
         """
@@ -132,7 +127,6 @@
 
     @lazyproperty
     def sections(self):
->>>>>>> 6b97f80e
         """
         Save this document to *path_or_stream*, which can be either a path to
         a filesystem location (a string) or a file-like object.
