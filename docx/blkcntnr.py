# encoding: utf-8

"""Block item container, used by body, cell, header, etc.

Block level items are things like paragraph and table, although there are a few other
specialized ones like structured document tags.
"""

from __future__ import absolute_import, division, print_function, unicode_literals

<<<<<<< HEAD
from docx.oxml.table import CT_Tbl
from docx.shared import Parented
from docx.text.paragraph import Paragraph
=======
import sys
import random
from .shared import Parented
from .text import Paragraph
from .list import ListParagraph
>>>>>>> 6b97f80e


class BlockItemContainer(Parented):
    """Base class for proxy objects that can contain block items.

    These containers include _Body, _Cell, header, footer, footnote, endnote, comment,
    and text box objects. Provides the shared functionality to add a block item like
    a paragraph or table.
    """

    def __init__(self, element, parent):
        super(BlockItemContainer, self).__init__(parent)
        self._element = element

    def generate_numId(self):
        """
        Generate a unique numId value on this container.
        """
        while True:
            numId = random.randint(0, 999999)
            if not len(self._element.xpath("//w:numId[@w:val='%s']" % numId)):
                return numId

    def add_paragraph(self, text='', style=None):
        """
        Return a paragraph newly added to the end of the content in this
        container, having *text* in a single run if present, and having
        paragraph style *style*. If *style* is |None|, no paragraph style is
        applied, which has the same effect as applying the 'Normal' style.
        """
        paragraph = self._add_paragraph()
        if text:
            paragraph.add_run(text)
        if style is not None:
            paragraph.style = style
        return paragraph

    def add_table(self, rows, cols, width):
        """
        Return a table of *width* having *rows* rows and *cols* columns,
        newly appended to the content in this container. *width* is evenly
        distributed between the table columns.
        """
        from .table import Table
        tbl = CT_Tbl.new_tbl(rows, cols, width)
        self._element._insert_tbl(tbl)
        return Table(tbl, self)

    def add_list(self, style=None, level=0):
        """
        Return a list paragraph newly added to the end of the content in this
        container, having a paragraph style *style* and an indentation level
        *level*.
        """
        return ListParagraph(
            self,
            numId=self.generate_numId(),
            style=style,
            level=level,
        )

    @property
    def paragraphs(self):
        """
        A list containing the paragraphs in this container, in document
        order. Read-only.
        """
        return [Paragraph(p, self) for p in self._element.p_lst]

    @property
    def lists(self):
        """
        A list containing the paragraphs grouped in lists in this container,
        in document order. Read-only.
        """
        nums = [paragraph.numId for paragraph in self.paragraphs
                if paragraph.numId is not None]
        return [ListParagraph(self, numId) for numId in set(nums)]

    @property
    def tables(self):
        """
        A list containing the tables in this container, in document order.
        Read-only.
        """
        from .table import Table
        return [Table(tbl, self) for tbl in self._element.tbl_lst]

    def _add_paragraph(self):
        """
        Return a paragraph newly added to the end of the content in this
        container.
        """
        return Paragraph(self._element.add_p(), self)<|MERGE_RESOLUTION|>--- conflicted
+++ resolved
@@ -8,17 +8,14 @@
 
 from __future__ import absolute_import, division, print_function, unicode_literals
 
-<<<<<<< HEAD
 from docx.oxml.table import CT_Tbl
 from docx.shared import Parented
 from docx.text.paragraph import Paragraph
-=======
 import sys
 import random
 from .shared import Parented
 from .text import Paragraph
 from .list import ListParagraph
->>>>>>> 6b97f80e
 
 
 class BlockItemContainer(Parented):
